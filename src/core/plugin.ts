import {
    Plugin,
    MarkdownView,
    Notice
} from 'obsidian';
import { Logger, LogCategory } from '../utils/logger';
import { LivePreviewRenderer } from './live-preview-renderer';
import { ReadingModeRenderer } from './reading-mode-renderer';
import { TagverseSettingTab } from '../settings/settings-tab';
import { TagverseSettings } from '../types/interfaces';
import { ScriptLoaderService } from '../services/script-loader.service';
import { TagMappingService } from '../services/tag-mapping.service';
import { SettingsService } from '../services/settings.service';
import { RendererFactoryService } from '../services/renderer-factory.service';
import { CommunityScriptService } from '../services/community-script.service';
import { TagMatchingService } from '../services/tag-matching.service';
import { IScriptLoader, ITagMappingProvider, ISettingsService } from '../services/interfaces';
import { TagParser } from '../utils/tag-parser';

/**
 * Interface for accessing internal CodeMirror instance
 * This is not part of the official Obsidian API but is needed for live preview invalidation
 */
interface EditorWithCodeMirror {
    cm?: {
        dispatch: (spec: {
            effects?: unknown[];
            userEvent?: string;
        }) => void;
    };
}

export let TagversePluginInstance: TagversePlugin | null = null;

/**
 * Sets the global plugin instance
 * This helper function avoids ESLint's no-this-alias warning
 */
function setPluginInstance(instance: TagversePlugin | null): void {
    TagversePluginInstance = instance;
}

/**
 * Main plugin class for Tagverse
 */
export default class TagversePlugin extends Plugin {
    // Service instances (dependency injection)
    private scriptLoader: IScriptLoader;
    private tagMapping: ITagMappingProvider;
    private settingsService: ISettingsService;
    private rendererFactory: RendererFactoryService;
    public communityService: CommunityScriptService;
    public settingTab: TagverseSettingTab | null = null;

    // Track the last mode of the active view to detect mode changes
    private lastActiveViewMode: string | null = null;

    // Public getter for settings (backward compatibility)
    get settings(): TagverseSettings {
        return this.settingsService.getSettings();
    }

    async onload() {
        // Execute plugin initialization with auto-flush
        await Logger.withScope('🚀 Plugin Initialization', async () => {
            Logger.debug('PLUGIN-INIT', 'Plugin initialization started', {
                version: this.manifest.version
            });

<<<<<<< HEAD
            TagversePluginInstance = this;
=======
        // Store plugin instance globally for access from other modules
        setPluginInstance(this);
>>>>>>> 85081b6c

            // Initialize services with nested scope
            await Logger.withScope('📦 Service Initialization', async () => {
                this.initializeServices();
                Logger.debug('PLUGIN-INIT', 'ScriptLoader, TagMapping, Settings, and RendererFactory created');
            });

            // Load settings with nested scope
            await Logger.withScope('⚙️ Settings Loading', async () => {
                await this.settingsService.loadSettings();
                Logger.debug('PLUGIN-INIT', 'Settings loaded', {
                    refreshOnFileChange: this.settings.refreshOnFileChange,
                    logLevel: this.settings.logLevel
                });
            });

            // Initialize community script service with nested scope
            await Logger.withScope('🌐 Community Service Init', async () => {
                this.communityService = new CommunityScriptService(
                    this.app,
                    () => this.settings,
                    async (settings) => await this.saveSettings(settings)
                );
                Logger.debug('PLUGIN-INIT', 'Community script service initialized', {
                    registryUrl: this.settings.communityRegistryUrl
                });
            });

<<<<<<< HEAD
            // Initialize tag mappings after settings are loaded
            await this.tagMapping.rebuildMappings(this.settings.tagMappings);
=======
        // Setup settings change handler
        this.settingsService.onSettingsChanged(() => {
            this.onSettingsChanged();
        });
>>>>>>> 85081b6c

            // Check for script updates on startup if enabled (before registering callback to avoid duplicate rebuilds)
            if (this.settings.checkForUpdatesOnStartup) {
                await Logger.withScope('🔄 Update Check', async () => {
                    await this.checkForScriptUpdates();
                    Logger.debug('PLUGIN-INIT', 'Script update check completed', {
                        checkForUpdatesOnStartup: this.settings.checkForUpdatesOnStartup
                    });
                });
            }

<<<<<<< HEAD
            // Setup settings change handler (after initial update check to prevent duplicate callbacks)
            this.settingsService.onSettingsChanged((settings) => {
                this.onSettingsChanged();
            });
=======
        // Register event for file changes if enabled
        this.registerEvent(
            this.app.workspace.on('file-open', () => {
                if (this.settings.refreshOnFileChange) {
                    this.refreshActiveView();
                }
            })
        );
>>>>>>> 85081b6c

            // Register processors and event handlers with nested scope
            await Logger.withScope('📝 Registration Phase', async () => {
                // Register markdown post processor for reading mode
                this.registerMarkdownPostProcessor((element, context) => {
                    // Only process when view is actually in reading/preview mode
                    const view = this.app.workspace.getActiveViewOfType(MarkdownView);
                    if (!view || view.getMode() !== 'preview') {
                        return; // Skip if not in reading mode
                    }

<<<<<<< HEAD
                    return ReadingModeRenderer.processMarkdown(
                        this.tagMapping,
                        this.rendererFactory,
                        element,
                        context
                    );
                });
                Logger.debug('PLUGIN-INIT', 'Markdown post processor registered');
=======
        // Add settings tab
        this.addSettingTab(new TagverseSettingTab(this.app, this));
        logger.logPluginInit('Settings tab added');

        // Add command to refresh current view
        this.addCommand({
            id: 'refresh-dynamic-tags',
            name: 'Refresh in current note',
            callback: () => {
                logger.logUserAction('Refresh tagverses command executed');
                this.refreshActiveView();
                new Notice('Tagverses refreshed');
            }
        });
>>>>>>> 85081b6c

                // Register live preview processor (source mode will show plain text)
                this.registerEditorExtension(
                    LivePreviewRenderer.registerLivePreviewExtension(
                        this.app,
                        this.tagMapping,
                        this.rendererFactory
                    )
                );
                Logger.debug('PLUGIN-INIT', 'Live preview processor registered');

                // Register event for file changes if enabled
                this.registerEvent(
                    this.app.workspace.on('file-open', async (file) => {
                        if (this.settings.refreshOnFileChange) {
                            await Logger.withScope('📂 File Opened', async () => {
                                Logger.debug('PLUGIN-EVENT', 'File opened, refreshing tags', {
                                    filePath: file?.path || 'unknown',
                                    refreshOnFileChange: this.settings.refreshOnFileChange
                                });

                                await this.refreshActiveView();
                            });
                        }
                    })
                );

                // Register event for layout changes to detect mode switches
                this.registerEvent(
                    this.app.workspace.on('layout-change', async () => {
                        await this.checkForModeChange();
                    })
                );
                Logger.debug('PLUGIN-INIT', 'Event handlers registered', {
                    refreshOnFileChange: this.settings.refreshOnFileChange
                });

                // Add settings tab
                this.settingTab = new TagverseSettingTab(this.app, this);
                this.addSettingTab(this.settingTab);
                Logger.debug('PLUGIN-INIT', 'Settings tab added');

                // Add command to refresh current view
                this.addCommand({
                    id: 'refresh-dynamic-tags',
                    name: 'Refresh tagverses in current note',
                    callback: async () => {
                        await Logger.withScope('🔄 Manual Refresh', async () => {
                            Logger.debug('PLUGIN-COMMAND', 'Manual refresh command executed');
                            await this.refreshActiveView();
                            new Notice('Tagverses refreshed');
                            Logger.info('PLUGIN-COMMAND', 'Manual refresh completed');
                        });
                    }
                });

                // Add command to clear script cache
                this.addCommand({
                    id: 'clear-script-cache',
                    name: 'Clear script cache',
                    callback: async () => {
                        await Logger.withScope('🗑️ Clear Cache', async () => {
                            Logger.debug('PLUGIN-COMMAND', 'Clear cache command executed');
                            await Logger.withScope('🗑️ Cache Operations', async () => {
                                this.scriptLoader.clearCache();
                                Logger.debug('PLUGIN-COMMAND', 'Script cache cleared');
                            });
                            new Notice('Script cache cleared');
                            Logger.info('PLUGIN-COMMAND', 'Cache clear completed');
                        });
                    }
                });
                Logger.debug('PLUGIN-INIT', 'Commands registered');
            });

            Logger.info('PLUGIN-INIT', 'Plugin loaded successfully');
        }); // Auto-flushes here
    }

    onunload() {
        setPluginInstance(null);
        this.scriptLoader.clearCache();

        Logger.info('PLUGIN-INIT', 'Plugin unloaded successfully');
    }

    /**
     * Initialize all services with proper dependency injection
     */
    private initializeServices(): void {
        // Create service instances (no longer need logger parameters)
        this.scriptLoader = new ScriptLoaderService();
        this.tagMapping = new TagMappingService();
        this.settingsService = new SettingsService(this);
        this.rendererFactory = new RendererFactoryService(
            this.scriptLoader,
            this.app
        );
    }

    /**
     * Save settings through the settings service
     */
    async saveSettings(settings: TagverseSettings): Promise<void> {
        await this.settingsService.saveSettings(settings);
    }

    /**
     * Handle settings changes - update dependent services
     */
    private async onSettingsChanged(): Promise<void> {
        await Logger.withScope('⚙️ Settings Changed', async () => {
            const settings = this.settings;
            Logger.debug('PLUGIN-SETTINGS', 'Settings change detected', {
                tagMappingsCount: settings.tagMappings.length,
                logLevel: settings.logLevel
            });

            // Update tag mappings
            await Logger.withScope('🗺️ Update Mappings', async () => {
                this.tagMapping.rebuildMappings(settings.tagMappings);
                Logger.debug('PLUGIN-SETTINGS', 'Tag mappings updated');
            });

            // Clear script cache when settings change
            await Logger.withScope('🗑️ Clear Cache', async () => {
                this.scriptLoader.clearCache();
                Logger.debug('PLUGIN-SETTINGS', 'Script cache cleared');
            });

            // Refresh active view
            await this.refreshActiveView();

            Logger.info('PLUGIN-SETTINGS', 'Settings change handling completed');
        });
    }

    /**
     * Check if the active view's mode has changed and refresh if needed
     */
    private async checkForModeChange(): Promise<void> {
        await Logger.withScope('🔄 Layout Changed', async () => {
            const activeView = this.app.workspace.getActiveViewOfType(MarkdownView);
            if (activeView) {
                const currentMode = activeView.getMode();

                // Check if mode changed
                if (this.lastActiveViewMode !== null && this.lastActiveViewMode !== currentMode) {
                    Logger.info('PLUGIN-EVENT', `Mode change detected: ${this.lastActiveViewMode} -> ${currentMode}`);
                    await this.refreshActiveView();
                }

                // Update last known mode
                this.lastActiveViewMode = currentMode;
            }

            Logger.debug('PLUGIN-EVENT', 'Mode change check completed');
        });     
    }

<<<<<<< HEAD
    private async refreshActiveView(): Promise<void> {
        await Logger.withScope('🔄 Refresh Tags', async () => {
            const view = this.app.workspace.getActiveViewOfType(MarkdownView);
            if (view) {
                const currentMode = view.getMode();
                if (currentMode === 'preview') {
                    // Force re-render in reading mode
                    Logger.debug('PLUGIN-EVENT', `Refreshing reading mode`);
                    view.previewMode.rerender(true);
                } else if (currentMode === 'source') {
                    // Force complete live preview decoration rebuild
                    Logger.debug('PLUGIN-EVENT', `Refreshing live preview`);
                    try {
                        // Access CodeMirror EditorView (this is implementation-specific but necessary)
                        const cm = (view.editor as any).cm;
                        if (cm) {
                            // Dispatch enhanced transaction with user event to force visual update
                            const transactionSpec = {
                                effects: [LivePreviewRenderer.createInvalidateEffect()],
                                userEvent: "invalidate"
                            };
                            cm.dispatch(transactionSpec);
                        }
                    } catch (error) {
                        // If not live preview or CodeMirror not accessible, ignore silently
                        Logger.warn('PLUGIN-EVENT', `Not live preview, or CodeMirror not accessible`);
=======
    private refreshActiveView() {
        const view = this.app.workspace.getActiveViewOfType(MarkdownView);
        if (view) {
            const currentMode = view.getMode();
            if (currentMode === 'preview') {
                // Force re-render in reading mode
                view.previewMode.rerender(true);
            } else if (currentMode === 'source') {
                // Force complete live preview decoration rebuild
                try {
                    // Access CodeMirror EditorView (this is implementation-specific but necessary)
                    const cm = (view.editor as EditorWithCodeMirror).cm;
                    if (cm) {
                        // Dispatch enhanced transaction with user event to force visual update
                        const transactionSpec = {
                            effects: [LivePreviewRenderer.createInvalidateEffect()],
                            userEvent: "invalidate"
                        };
                        cm.dispatch(transactionSpec);
                        logger.logPluginInit('Live preview decorations invalidated with forced update');
>>>>>>> 85081b6c
                    }
                }
            }
            Logger.info('PLUGIN-EVENT', 'Tag refresh completed');
        });
    }

    /**
     * Check for community script updates on startup
     */
    private async checkForScriptUpdates(): Promise<void> {
        try {
            const updates = await this.communityService.checkForUpdates();
            if (updates.size > 0) {
                new Notice(`${updates.size} script update(s) available. Check Community Scripts tab.`);
            }
        } catch (error) {
            // Silent fail - don't bother user with update check failures
        }
    }
}<|MERGE_RESOLUTION|>--- conflicted
+++ resolved
@@ -3,7 +3,7 @@
     MarkdownView,
     Notice
 } from 'obsidian';
-import { Logger, LogCategory } from '../utils/logger';
+import { Logger } from '../utils/logger';
 import { LivePreviewRenderer } from './live-preview-renderer';
 import { ReadingModeRenderer } from './reading-mode-renderer';
 import { TagverseSettingTab } from '../settings/settings-tab';
@@ -13,9 +13,7 @@
 import { SettingsService } from '../services/settings.service';
 import { RendererFactoryService } from '../services/renderer-factory.service';
 import { CommunityScriptService } from '../services/community-script.service';
-import { TagMatchingService } from '../services/tag-matching.service';
 import { IScriptLoader, ITagMappingProvider, ISettingsService } from '../services/interfaces';
-import { TagParser } from '../utils/tag-parser';
 
 /**
  * Interface for accessing internal CodeMirror instance
@@ -67,12 +65,8 @@
                 version: this.manifest.version
             });
 
-<<<<<<< HEAD
-            TagversePluginInstance = this;
-=======
         // Store plugin instance globally for access from other modules
         setPluginInstance(this);
->>>>>>> 85081b6c
 
             // Initialize services with nested scope
             await Logger.withScope('📦 Service Initialization', async () => {
@@ -101,15 +95,8 @@
                 });
             });
 
-<<<<<<< HEAD
             // Initialize tag mappings after settings are loaded
             await this.tagMapping.rebuildMappings(this.settings.tagMappings);
-=======
-        // Setup settings change handler
-        this.settingsService.onSettingsChanged(() => {
-            this.onSettingsChanged();
-        });
->>>>>>> 85081b6c
 
             // Check for script updates on startup if enabled (before registering callback to avoid duplicate rebuilds)
             if (this.settings.checkForUpdatesOnStartup) {
@@ -121,21 +108,10 @@
                 });
             }
 
-<<<<<<< HEAD
             // Setup settings change handler (after initial update check to prevent duplicate callbacks)
-            this.settingsService.onSettingsChanged((settings) => {
+            this.settingsService.onSettingsChanged(() => {
                 this.onSettingsChanged();
             });
-=======
-        // Register event for file changes if enabled
-        this.registerEvent(
-            this.app.workspace.on('file-open', () => {
-                if (this.settings.refreshOnFileChange) {
-                    this.refreshActiveView();
-                }
-            })
-        );
->>>>>>> 85081b6c
 
             // Register processors and event handlers with nested scope
             await Logger.withScope('📝 Registration Phase', async () => {
@@ -147,7 +123,6 @@
                         return; // Skip if not in reading mode
                     }
 
-<<<<<<< HEAD
                     return ReadingModeRenderer.processMarkdown(
                         this.tagMapping,
                         this.rendererFactory,
@@ -156,22 +131,6 @@
                     );
                 });
                 Logger.debug('PLUGIN-INIT', 'Markdown post processor registered');
-=======
-        // Add settings tab
-        this.addSettingTab(new TagverseSettingTab(this.app, this));
-        logger.logPluginInit('Settings tab added');
-
-        // Add command to refresh current view
-        this.addCommand({
-            id: 'refresh-dynamic-tags',
-            name: 'Refresh in current note',
-            callback: () => {
-                logger.logUserAction('Refresh tagverses command executed');
-                this.refreshActiveView();
-                new Notice('Tagverses refreshed');
-            }
-        });
->>>>>>> 85081b6c
 
                 // Register live preview processor (source mode will show plain text)
                 this.registerEditorExtension(
@@ -217,7 +176,7 @@
                 // Add command to refresh current view
                 this.addCommand({
                     id: 'refresh-dynamic-tags',
-                    name: 'Refresh tagverses in current note',
+                    name: 'Refresh in current note',
                     callback: async () => {
                         await Logger.withScope('🔄 Manual Refresh', async () => {
                             Logger.debug('PLUGIN-COMMAND', 'Manual refresh command executed');
@@ -332,7 +291,6 @@
         });     
     }
 
-<<<<<<< HEAD
     private async refreshActiveView(): Promise<void> {
         await Logger.withScope('🔄 Refresh Tags', async () => {
             const view = this.app.workspace.getActiveViewOfType(MarkdownView);
@@ -347,7 +305,7 @@
                     Logger.debug('PLUGIN-EVENT', `Refreshing live preview`);
                     try {
                         // Access CodeMirror EditorView (this is implementation-specific but necessary)
-                        const cm = (view.editor as any).cm;
+                        const cm = (view.editor as EditorWithCodeMirror).cm;
                         if (cm) {
                             // Dispatch enhanced transaction with user event to force visual update
                             const transactionSpec = {
@@ -356,31 +314,9 @@
                             };
                             cm.dispatch(transactionSpec);
                         }
-                    } catch (error) {
+                    } catch {
                         // If not live preview or CodeMirror not accessible, ignore silently
                         Logger.warn('PLUGIN-EVENT', `Not live preview, or CodeMirror not accessible`);
-=======
-    private refreshActiveView() {
-        const view = this.app.workspace.getActiveViewOfType(MarkdownView);
-        if (view) {
-            const currentMode = view.getMode();
-            if (currentMode === 'preview') {
-                // Force re-render in reading mode
-                view.previewMode.rerender(true);
-            } else if (currentMode === 'source') {
-                // Force complete live preview decoration rebuild
-                try {
-                    // Access CodeMirror EditorView (this is implementation-specific but necessary)
-                    const cm = (view.editor as EditorWithCodeMirror).cm;
-                    if (cm) {
-                        // Dispatch enhanced transaction with user event to force visual update
-                        const transactionSpec = {
-                            effects: [LivePreviewRenderer.createInvalidateEffect()],
-                            userEvent: "invalidate"
-                        };
-                        cm.dispatch(transactionSpec);
-                        logger.logPluginInit('Live preview decorations invalidated with forced update');
->>>>>>> 85081b6c
                     }
                 }
             }
@@ -397,7 +333,7 @@
             if (updates.size > 0) {
                 new Notice(`${updates.size} script update(s) available. Check Community Scripts tab.`);
             }
-        } catch (error) {
+        } catch {
             // Silent fail - don't bother user with update check failures
         }
     }
