--- conflicted
+++ resolved
@@ -45,13 +45,7 @@
         mapping: TagScriptMapping,
         sourcePath: string,
         targetElement: HTMLElement,
-<<<<<<< HEAD
-        args: any = {},
-        groupId?: string,
-        position?: number
-=======
         args: TagArguments = {}
->>>>>>> 85081b6c
     ): ReadingModeRenderer {
         return new ReadingModeRenderer(
             this.scriptLoader,
@@ -60,8 +54,7 @@
             mapping,
             sourcePath,
             targetElement,
-            args,
-            position
+            args
         );
     }
 }