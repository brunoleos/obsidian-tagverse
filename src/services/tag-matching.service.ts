--- conflicted
+++ resolved
@@ -2,12 +2,8 @@
 import { App } from 'obsidian';
 import { ITagMappingProvider } from './interfaces';
 import { RendererFactoryService } from './renderer-factory.service';
-<<<<<<< HEAD
 import { Logger } from '../utils/logger';
-=======
-import { logger } from '../utils/logger';
 import { TagArguments } from '../utils/tag-parser';
->>>>>>> 85081b6c
 
 export interface MatchContext {
     tag: string;
