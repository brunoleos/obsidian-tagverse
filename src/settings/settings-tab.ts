--- conflicted
+++ resolved
@@ -1,16 +1,10 @@
-<<<<<<< HEAD
-import { App, PluginSettingTab, Setting, TFile } from 'obsidian';
+import { App, PluginSettingTab, Setting, TFile, setIcon } from 'obsidian';
 import { Logger } from '../utils/logger';
 import TagversePlugin from '../core/plugin';
-import { TagverseSettings, TagScriptMapping } from '../types/interfaces';
+import { TagScriptMapping } from '../types/interfaces';
 import { CommunityScriptsTab } from './community-scripts-tab';
 import { ScriptSubmissionModal } from './script-submission-modal';
 import { LogCategory } from '../utils/logger';
-=======
-import { App, PluginSettingTab, Setting, TFile, setIcon } from 'obsidian';
-import TagversePlugin from '../core/plugin';
-import { TagScriptMapping } from '../types/interfaces';
->>>>>>> 85081b6c
 
 export class TagverseSettingTab extends PluginSettingTab {
     plugin: TagversePlugin;
@@ -196,23 +190,16 @@
             .setDesc('Automatically refresh tagverses when opening a file')
             .addToggle(toggle => toggle
                 .setValue(this.plugin.settings.refreshOnFileChange)
-<<<<<<< HEAD
                 .onChange(async (value) => {
                     await Logger.withScope('🔄 Toggle Refresh Setting', async () => {
                         Logger.debug( 'SETTINGS-UI', 'Refresh on file change toggled', { value });
                         await Logger.withScope('💾 Save Settings', async () => {
                             const settings = this.plugin.settings;
                             settings.refreshOnFileChange = value;
-                            await this.plugin.saveSettings(settings);
+                            void this.plugin.saveSettings(settings);
                             Logger.debug( 'SETTINGS-UI', 'Settings saved');
                         });
                     });
-=======
-                .onChange((value) => {
-                    const settings = this.plugin.settings;
-                    settings.refreshOnFileChange = value;
-                    void this.plugin.saveSettings(settings);
->>>>>>> 85081b6c
                 })
             );
 
@@ -225,23 +212,16 @@
                 .addOption('warning', 'Warning')
                 .addOption('error', 'Error')
                 .setValue(this.plugin.settings.logLevel)
-<<<<<<< HEAD
                 .onChange(async (value) => {
                     await Logger.withScope('🔄 Change Log Level', async () => {
                         Logger.debug( 'SETTINGS-UI', 'Log level changed', { value });
                         await Logger.withScope('💾 Save Settings', async () => {
                             const settings = this.plugin.settings;
                             settings.logLevel = value as LogCategory;
-                            await this.plugin.saveSettings(settings);
+                            void this.plugin.saveSettings(settings);
                             Logger.debug( 'SETTINGS-UI', 'Settings saved');
                         });
                     });
-=======
-                .onChange((value) => {
-                    const settings = this.plugin.settings;
-                    settings.logLevel = value as 'debug' | 'info' | 'warning' | 'error';
-                    void this.plugin.saveSettings(settings);
->>>>>>> 85081b6c
                 })
             );
 
@@ -285,7 +265,6 @@
             .addButton(button => button
                 .setButtonText('Add mapping')
                 .setCta()
-<<<<<<< HEAD
                 .onClick(async () => {
                     await Logger.withScope('➕ Add Mapping', async () => {
                         Logger.debug( 'SETTINGS-UI', 'Add mapping button clicked');
@@ -307,18 +286,6 @@
                             Logger.debug( 'SETTINGS-UI', 'Settings UI re-rendered');
                         });
                     });
-=======
-                .onClick(() => {
-                    const settings = this.plugin.settings;
-                    settings.tagMappings.push({
-                        tag: '',
-                        scriptPath: '',
-                        enabled: true
-                    });
-                    void this.plugin.saveSettings(settings).then(() => {
-                        this.display();
-                    });
->>>>>>> 85081b6c
                 })
             );
 
@@ -344,7 +311,6 @@
                 value: mapping.tag,
                 cls: 'tag-input',
             });
-<<<<<<< HEAD
             tagInput.addEventListener('input', async (e) => {
                 await Logger.withScope('✏️ Edit Tag Name', async () => {
                     const newValue = (e.target as HTMLInputElement).value;
@@ -352,16 +318,10 @@
                     await Logger.withScope('💾 Save Settings', async () => {
                         const settings = this.plugin.settings;
                         mapping.tag = newValue;
-                        await this.plugin.saveSettings(settings);
+                        void this.plugin.saveSettings(settings);
                         Logger.debug( 'SETTINGS-UI', 'Settings saved');
                     });
                 });
-=======
-            tagInput.addEventListener('input', (e) => {
-                const settings = this.plugin.settings;
-                mapping.tag = (e.target as HTMLInputElement).value;
-                void this.plugin.saveSettings(settings);
->>>>>>> 85081b6c
             });
 
             // Script dropdown - flexible width
@@ -389,7 +349,6 @@
             }
 
             scriptSelect.value = mapping.scriptPath;
-<<<<<<< HEAD
             scriptSelect.addEventListener('change', async (e) => {
                 await Logger.withScope('🔧 Change Script Path', async () => {
                     const newValue = (e.target as HTMLSelectElement).value;
@@ -397,16 +356,10 @@
                     await Logger.withScope('💾 Save Settings', async () => {
                         const settings = this.plugin.settings;
                         mapping.scriptPath = newValue;
-                        await this.plugin.saveSettings(settings);
+                        void this.plugin.saveSettings(settings);
                         Logger.debug( 'SETTINGS-UI', 'Settings saved');
                     });
                 });
-=======
-            scriptSelect.addEventListener('change', (e) => {
-                const settings = this.plugin.settings;
-                mapping.scriptPath = (e.target as HTMLSelectElement).value;
-                void this.plugin.saveSettings(settings);
->>>>>>> 85081b6c
             });
 
             // Enable toggle - using Obsidian's native checkbox styling
@@ -416,7 +369,6 @@
             });
 
             // Make the entire container clickable like Obsidian does
-<<<<<<< HEAD
             checkboxWrapper.addEventListener('click', async (e) => {
                 await Logger.withScope('🔄 Toggle Mapping', async () => {
                     e.preventDefault();
@@ -426,18 +378,10 @@
                         mapping.enabled = newValue;
                         checkboxWrapper.className = 'checkbox-container' + (newValue ? ' is-enabled' : '');
                         const settings = this.plugin.settings;
-                        await this.plugin.saveSettings(settings);
+                        void this.plugin.saveSettings(settings);
                         Logger.debug( 'SETTINGS-UI', 'Settings saved');
                     });
                 });
-=======
-            checkboxWrapper.addEventListener('click', (e) => {
-                e.preventDefault();
-                mapping.enabled = !mapping.enabled;
-                checkboxWrapper.className = 'checkbox-container' + (mapping.enabled ? ' is-enabled' : '');
-                const settings = this.plugin.settings;
-                void this.plugin.saveSettings(settings);
->>>>>>> 85081b6c
             });
 
             // Delete button - fixed width, using trash icon style like other settings
@@ -451,7 +395,6 @@
             setIcon(deleteButton, 'trash-2');
 
             // Add click event
-<<<<<<< HEAD
             deleteButton.addEventListener('click', async () => {
                 await Logger.withScope('🗑️ Delete Mapping', async () => {
                     Logger.debug( 'SETTINGS-UI', 'Delete mapping button clicked', { index, tag: mapping.tag });
@@ -461,20 +404,14 @@
                         Logger.debug( 'SETTINGS-UI', 'Mapping removed from settings');
                     });
                     await Logger.withScope('💾 Save Settings', async () => {
-                        await this.plugin.saveSettings(this.plugin.settings);
+                        void this.plugin.saveSettings(this.plugin.settings).then(() => {
                         Logger.debug( 'SETTINGS-UI', 'Settings saved');
                     });
                     await Logger.withScope('🔄 Re-render UI', async () => {
-                        this.display();
+                            this.display();
                         Logger.debug( 'SETTINGS-UI', 'Settings UI re-rendered');
                     });
-=======
-            deleteButton.addEventListener('click', () => {
-                const settings = this.plugin.settings;
-                settings.tagMappings.splice(index, 1);
-                void this.plugin.saveSettings(settings).then(() => {
-                    this.display();
->>>>>>> 85081b6c
+                });
                 });
             });
         });
@@ -483,7 +420,7 @@
     private renderSubmitTab(container: HTMLElement): void {
         container.empty();
 
-        container.createEl('h2', { text: '🚀 Submit Your Script' });
+        new Setting(container).setHeading().setName('Submit your script');
         container.createDiv({
             text: 'Share your creations with the Tagverse community!',
             cls: 'setting-item-description'
@@ -493,7 +430,7 @@
             .setName('Submit a script')
             .setDesc('Click to open the submission wizard')
             .addButton(btn => btn
-                .setButtonText('Start Submission')
+                .setButtonText('Start submission')
                 .setCta()
                 .onClick(async () => {
                     await Logger.withScope('🚀 Open Submission Modal', async () => {
