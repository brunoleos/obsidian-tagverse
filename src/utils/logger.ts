--- conflicted
+++ resolved
@@ -1,4 +1,3 @@
-<<<<<<< HEAD
 // ========== LOGGER SYSTEM ==========
 import { Notice } from 'obsidian';
 import { AsyncLocalStorage } from 'async_hooks';
@@ -16,7 +15,7 @@
     type: LogCategory;
     component: string;
     event: string;
-    data?: any;
+    data?: unknown;
     timestamp: Date;
 }
 
@@ -46,18 +45,6 @@
 
     public static get logLevel(): LogCategory {
         return this._logLevel;
-=======
-// ========== LOGGER UTILITY ==========
-export class Logger {
-    private prefix = '[TAGVERSE]';
-    private logLevel: 'debug' | 'info' | 'warning' | 'error' = 'error';
-    private groupStack: string[] = [];
-
-    private formatMessageLazily(component: string, event: string, data?: unknown): string {
-        const timestamp = new Date().toISOString().split('T')[1];
-        const dataStr = data ? ` | ${JSON.stringify(data)}` : '';
-        return `${this.prefix} ${timestamp} | ${component} | ${event}${dataStr}`;
->>>>>>> 85081b6c
     }
 
     public static get options(): LoggerOptions {
@@ -68,7 +55,6 @@
         LoggerConfig._options = { ...LoggerConfig._options, ...options };
     }
 
-<<<<<<< HEAD
     public static setLogLevel(level: LogCategory): void {
         LoggerConfig._logLevel = level;
     }
@@ -78,29 +64,16 @@
     /**
      * Unified console output method
      */
-    public static outputToConsole(level: LogCategory, component: string, event: string, data: any): void {
+    public static outputToConsole(level: LogCategory, component: string, event: string, data: unknown): void {
         const message = `[TAGVERSE] ${component} | ${event}`;
-=======
-    private log(level: 'debug' | 'info' | 'warning' | 'error', component: string, event: string, data?: unknown) {
-        if (!this.shouldLog(level)) return;
->>>>>>> 85081b6c
 
         switch (level) {
-<<<<<<< HEAD
             case 'error':
                 console.error(message, data || '');
                 if (LoggerConfig.options.showNoticeOnError) {
                     const userMessage = LoggerUtils.formatUserMessage(component, event);
                     new Notice(`❌ ${userMessage}\nCheck console (Ctrl+Shift+I) for details.`, 7000);
                 }
-=======
-            case 'debug':
-                console.debug(message);
-                break;
-            case 'info':
-                // Use console.debug for info level (only warn/error/debug allowed by Obsidian)
-                console.debug(message);
->>>>>>> 85081b6c
                 break;
             case 'warning':
                 console.warn(message, data || '');
@@ -110,16 +83,16 @@
                 }
                 break;
             case 'info':
-                console.info(message, data || '');
+                // Use console.debug for info level (only warn/error/debug allowed by Obsidian)
+                console.debug(message, data || '');
                 break;
             case 'debug':
             default:
-                console.log(message, data || '');
+                console.debug(message, data || '');
                 break;
         }
     }
 
-<<<<<<< HEAD
     /**
      * Format component and event into user-friendly message
      */
@@ -127,14 +100,9 @@
         const friendlyComponent = component.replace(/-/g, ' ').toLowerCase();
         const friendlyEvent = event.replace(/_/g, ' ').toLowerCase();
         return `${friendlyComponent}: ${friendlyEvent}`;
-=======
-    debug(component: string, event: string, data?: unknown) {
-        this.log('debug', component, event, data);
->>>>>>> 85081b6c
-    }
-}
-
-<<<<<<< HEAD
+    }
+}
+
 // ========== LogScope - Buffered Log Container ==========
 
 /**
@@ -153,7 +121,7 @@
     /**
      * Add a log entry to this scope
      */
-    public addEntry(type: LogCategory, component: string, event: string, data?: any): void {
+    public addEntry(type: LogCategory, component: string, event: string, data?: unknown): void {
         this.entries.push({
             type,
             component,
@@ -180,28 +148,6 @@
         // Skip empty scopes entirely - don't clutter console
         if (!this.hasEntries()) {
             return;
-=======
-    info(component: string, event: string, data?: unknown) {
-        this.log('info', component, event, data);
-    }
-
-    warn(component: string, event: string, data?: unknown) {
-        this.log('warning', component, event, data);
-    }
-
-    error(component: string, event: string, error: unknown) {
-        this.log('error', component, event, { error: (error as Error).message || error });
-    }
-
-    // Grouped logging methods that respect log levels
-    // Note: Uses console.debug with indentation instead of console.group (not allowed by Obsidian)
-    startGroup(component: string, event: string, data?: unknown) {
-        if (this.shouldLog('debug')) {
-            const indent = '  '.repeat(this.groupStack.length);
-            const message = this.formatMessageLazily(component, event, data);
-            console.debug(`${indent}▼ ${message}`);
-            this.groupStack.push(`${component}:${event}`);
->>>>>>> 85081b6c
         }
 
         console.groupCollapsed(this.formatLabel());
@@ -234,7 +180,6 @@
         this.entries.push(childScope);
     }
 
-<<<<<<< HEAD
     /**
      * Check if this scope has any entries (including child scopes).
      * Returns false if scope is empty (all logs filtered by log level or no logs).
@@ -251,18 +196,10 @@
                 // Found a log entry
                 return true;
             }
-=======
-    endGroup() {
-        if (this.groupStack.length > 0 && this.shouldLog('debug')) {
-            this.groupStack.pop();
-            const indent = '  '.repeat(this.groupStack.length);
-            console.debug(`${indent}▲`);
->>>>>>> 85081b6c
         }
         return false; // No entries found
     }
 
-<<<<<<< HEAD
     private formatLabel(): string {
         const time = this.createdAt.toISOString().split('T')[1].slice(0, 12);
         return `[TAGVERSE] ${time} | ${this.label}`;
@@ -271,21 +208,11 @@
     private flushLogEntry(entry: LogEntry): void {
         // Use unified console output method
         LoggerUtils.outputToConsole(entry.type, entry.component, entry.event, entry.data);
-=======
-    // Convenience methods for common logging patterns
-    logPluginInit(event: string, data?: unknown) {
-        this.info('PLUGIN-INIT', event, data);
-    }
-
-    logWidgetLifecycle(event: string, data?: unknown) {
-        this.debug('WIDGET', event, data);
->>>>>>> 85081b6c
     }
 }
 
 // ========== Async-Context-Aware APIs ==========
 
-<<<<<<< HEAD
 /**
  * Main Logger class - Static API for all logging operations.
  * Provides clean, encapsulated logging with scoped context support.
@@ -296,28 +223,28 @@
     /**
      * Log a debug message
      */
-    public static debug(component: string, event: string, data?: any): void {
+    public static debug(component: string, event: string, data?: unknown): void {
         Logger.emitLog('debug', component, event, data);
     }
 
     /**
      * Log an info message
      */
-    public static info(component: string, event: string, data?: any): void {
+    public static info(component: string, event: string, data?: unknown): void {
         Logger.emitLog('info', component, event, data);
     }
 
     /**
      * Log a warning message
      */
-    public static warn(component: string, event: string, data?: any): void {
+    public static warn(component: string, event: string, data?: unknown): void {
         Logger.emitLog('warning', component, event, data);
     }
 
     /**
      * Log an error message
      */
-    public static error(component: string, event: string, data?: any): void {
+    public static error(component: string, event: string, data?: unknown): void {
         Logger.emitLog('error', component, event, data);
     }
 
@@ -375,26 +302,6 @@
                 }
             }
         });
-=======
-    logRenderPipeline(event: string, data?: unknown) {
-        this.debug('RENDER-PIPELINE', event, data);
-    }
-
-    logScriptExecution(event: string, data?: unknown) {
-        this.debug('SCRIPT-EXEC', event, data);
-    }
-
-    logCacheOperation(event: string, data?: unknown) {
-        this.debug('SCRIPT-CACHE', event, data);
-    }
-
-    logTagMatching(event: string, data?: unknown) {
-        this.debug('TAG-MATCH', event, data);
-    }
-
-    logUserAction(event: string, data?: unknown) {
-        this.info('USER-ACTION', event, data);
->>>>>>> 85081b6c
     }
     
     // ========== AsyncLocalStorage Context ==========
@@ -404,11 +311,10 @@
      */
     private static asyncLogContext = new AsyncLocalStorage<LogContext>();
 
-<<<<<<< HEAD
     /**
      * Core logged implementation - handles level filtering and context dispatch
      */
-    private static emitLog(level: LogCategory, component: string, event: string, data?: any): void {
+    private static emitLog(level: LogCategory, component: string, event: string, data?: unknown): void {
         if (!this.shouldLog(level)) {
             return;
         }
@@ -422,10 +328,6 @@
             // No scope context - fall back to instant logging
             LoggerUtils.outputToConsole(level, component, event, data);
         }
-=======
-    logErrorHandling(event: string, error?: unknown) {
-        this.error('ERROR-HANDLING', event, error);
->>>>>>> 85081b6c
     }
 
     /**
